--- conflicted
+++ resolved
@@ -91,25 +91,15 @@
 {
     type PrimaryKey<A> = <<A as ActiveModelTrait>::Entity as EntityTrait>::PrimaryKey;
     type ValueTypeOf<A> = <PrimaryKey<A> as PrimaryKeyTrait>::ValueType;
-<<<<<<< HEAD
     let last_insert_id_opt = match db {
         #[cfg(feature = "sqlx-postgres")]
         DatabaseConnection::SqlxPostgresPoolConnection(conn) => {
-=======
-    let last_insert_id = match db.get_database_backend() {
-        DbBackend::Postgres => {
->>>>>>> 85eadd38
             use crate::{sea_query::Iden, Iterable};
             let cols = PrimaryKey::<A>::iter()
                 .map(|col| col.to_string())
                 .collect::<Vec<_>>();
-<<<<<<< HEAD
             let res = conn.query_one(statement).await?.unwrap();
             res.try_get_many("", cols.as_ref()).ok()
-=======
-            let res = db.query_one(statement).await?.unwrap();
-            res.try_get_many("", cols.as_ref()).unwrap_or_default()
->>>>>>> 85eadd38
         }
         _ => {
             let last_insert_id = db.execute(statement).await?.last_insert_id();
