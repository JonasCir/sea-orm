--- conflicted
+++ resolved
@@ -37,19 +37,6 @@
 path = "src/lib.rs"
 
 [dependencies]
-<<<<<<< HEAD
-async-stream = { version="^0.3" }
-chrono = { version="^0", optional=true }
-futures = { version="^0.3" }
-futures-util = { version="^0.3" }
-rust_decimal = { version="^1", optional=true }
-sea-query = { version="^0.12" }
-sea-orm-macros = { path="sea-orm-macros", optional=true }
-serde = { version="^1.0", features=["derive"] }
-sqlx = { version="^0.5", optional=true }
-strum = { git="https://github.com/SeaQL/strum.git", branch="sea-orm", version="^0.21", features=["derive", "sea-orm"] }
-serde_json = { version="^1", optional=true }
-=======
 async-stream = { version = "^0.3" }
 chrono = { version = "^0", optional = true }
 futures = { version = "^0.3" }
@@ -58,17 +45,19 @@
 sea-query = { version = "^0.12" }
 sea-orm-macros = { path = "sea-orm-macros", optional = true }
 sea-orm-codegen = { path = "sea-orm-codegen", optional = true }
-serde = { version = "^1.0", features = [ "derive" ] }
+serde = { version = "^1.0", features = ["derive"] }
 sqlx = { version = "^0.5", optional = true }
-strum = { git = "https://github.com/SeaQL/strum.git", branch = "sea-orm", version = "^0.21", features = [ "derive", "sea-orm" ] }
+strum = { git = "https://github.com/SeaQL/strum.git", branch = "sea-orm", version = "^0.21", features = [
+    "derive",
+    "sea-orm",
+] }
 serde_json = { version = "^1", optional = true }
->>>>>>> bcd221a9
 
 [dev-dependencies]
-async-std = { version="^1.9", features=["attributes"] }
-maplit = { version="^1" }
-rust_decimal_macros = { version="^1" }
-sea-orm = { path=".", features=[
+async-std = { version = "^1.9", features = ["attributes"] }
+maplit = { version = "^1" }
+rust_decimal_macros = { version = "^1" }
+sea-orm = { path = ".", features = [
     "sqlx-sqlite",
     "sqlx-json",
     "sqlx-chrono",
@@ -79,14 +68,16 @@
 
 [features]
 debug-print = []
-<<<<<<< HEAD
-default = ["macros", "with-json", "with-chrono", "with-rust_decimal", "mock"]
+default = [
+    "macros",
+    "codegen",
+    "with-json",
+    "with-chrono",
+    "with-rust_decimal",
+    "mock",
+]
 macros = ["sea-orm-macros"]
-=======
-default = [ "macros", "codegen", "with-json", "with-chrono", "with-rust_decimal", "mock" ]
-macros = [ "sea-orm-macros" ]
-codegen = [ "sea-orm-codegen" ]
->>>>>>> bcd221a9
+codegen = ["sea-orm-codegen"]
 mock = []
 with-json = ["serde_json", "sea-query/with-json"]
 with-chrono = ["chrono", "sea-query/with-chrono"]
